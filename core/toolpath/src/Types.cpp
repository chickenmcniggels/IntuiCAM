#include <IntuiCAM/Toolpath/Types.h>
#include <algorithm>
#include <cmath>
#include <IntuiCAM/Geometry/Types.h>

namespace IntuiCAM {
namespace Toolpath {

// Tool implementation
Tool::Tool(Type type, const std::string& name) 
    : type_(type), name_(name) {
}

// Toolpath implementation
Toolpath::Toolpath(const std::string& name, std::shared_ptr<Tool> tool)
    : name_(name), tool_(tool) {
}

void Toolpath::addMovement(const Movement& movement) {
    movements_.push_back(movement);
}

void Toolpath::addRapidMove(const Geometry::Point3D& position) {
    movements_.emplace_back(MovementType::Rapid, position);
}

void Toolpath::addLinearMove(const Geometry::Point3D& position, double feedRate) {
    Movement move(MovementType::Linear, position);
    move.feedRate = feedRate;
    movements_.push_back(move);
}

void Toolpath::addCircularMove(const Geometry::Point3D& position, const Geometry::Point3D& center, 
                              bool clockwise, double feedRate) {
    MovementType type = clockwise ? MovementType::CircularCW : MovementType::CircularCCW;
    Movement move(type, position);
    move.feedRate = feedRate;
    movements_.push_back(move);
}

void Toolpath::addDwell(double seconds) {
    Movement move(MovementType::Dwell, Geometry::Point3D(0, 0, 0));
    move.comment = "Dwell " + std::to_string(seconds) + " seconds";
    movements_.push_back(move);
}

double Toolpath::estimateMachiningTime() const {
    double totalTime = 0.0;
    
    for (size_t i = 1; i < movements_.size(); ++i) {
        const auto& prev = movements_[i-1];
        const auto& curr = movements_[i];
        
        if (curr.type == MovementType::Linear || curr.type == MovementType::CircularCW || 
            curr.type == MovementType::CircularCCW) {
            
            // Calculate distance
            double dx = curr.position.x - prev.position.x;
            double dy = curr.position.y - prev.position.y;
            double dz = curr.position.z - prev.position.z;
            double distance = std::sqrt(dx*dx + dy*dy + dz*dz);
            
            // Estimate time based on feed rate
            if (curr.feedRate > 0.0) {
                totalTime += distance / curr.feedRate; // minutes
            }
        }
    }
    
    return totalTime;
}

Geometry::BoundingBox Toolpath::getBoundingBox() const {
    if (movements_.empty()) {
        return Geometry::BoundingBox();
    }
    
    Geometry::Point3D minPoint = movements_[0].position;
    Geometry::Point3D maxPoint = movements_[0].position;
    
    for (const auto& movement : movements_) {
        const auto& pos = movement.position;
        minPoint.x = std::min(minPoint.x, pos.x);
        minPoint.y = std::min(minPoint.y, pos.y);
        minPoint.z = std::min(minPoint.z, pos.z);
        maxPoint.x = std::max(maxPoint.x, pos.x);
        maxPoint.y = std::max(maxPoint.y, pos.y);
        maxPoint.z = std::max(maxPoint.z, pos.z);
    }
    
    return Geometry::BoundingBox(minPoint, maxPoint);
}

void Toolpath::optimizeToolpath() {
    // Basic optimization - remove redundant moves
    removeRedundantMoves();
}

void Toolpath::removeRedundantMoves() {
    if (movements_.size() < 2) return;
    
    std::vector<Movement> optimized;
    optimized.push_back(movements_[0]);
    
    for (size_t i = 1; i < movements_.size(); ++i) {
        const auto& prev = optimized.back();
        const auto& curr = movements_[i];
        
        // Skip if same position and type
        if (prev.type == curr.type && 
            std::abs(prev.position.x - curr.position.x) < 1e-6 &&
            std::abs(prev.position.y - curr.position.y) < 1e-6 &&
            std::abs(prev.position.z - curr.position.z) < 1e-6) {
            continue;
        }
        
        optimized.push_back(curr);
    }
    
    movements_ = std::move(optimized);
}

void Toolpath::applyTransform(const Geometry::Matrix4x4& mat) {
    auto transformPoint = [&mat](Geometry::Point3D& p){
        const double* m = mat.data;
        double x = p.x, y = p.y, z = p.z;
        p.x = m[0]*x + m[4]*y + m[8]*z  + m[12];
        p.y = m[1]*x + m[5]*y + m[9]*z  + m[13];
        p.z = m[2]*x + m[6]*y + m[10]*z + m[14];
    };
    for (auto& mv : movements_) {
        transformPoint(mv.position);
    }
}

// Operation implementation
Operation::Operation(Type type, const std::string& name, std::shared_ptr<Tool> tool)
    : type_(type), name_(name), tool_(tool) {
}

<<<<<<< HEAD
// NOTE: The concrete factory implementation is provided in Operations.cpp to avoid
// duplication and to keep type registrations centralised. The stub that previously
// lived here has been removed.
=======
// Factory method implementation resides in Operations.cpp to keep this file
// focused on common data structures.  This avoids duplicate definitions and
// follows the modular design described in the architecture documentation.
>>>>>>> 17f790f0

} // namespace Toolpath
} // namespace IntuiCAM <|MERGE_RESOLUTION|>--- conflicted
+++ resolved
@@ -138,15 +138,12 @@
     : type_(type), name_(name), tool_(tool) {
 }
 
-<<<<<<< HEAD
-// NOTE: The concrete factory implementation is provided in Operations.cpp to avoid
-// duplication and to keep type registrations centralised. The stub that previously
-// lived here has been removed.
-=======
-// Factory method implementation resides in Operations.cpp to keep this file
-// focused on common data structures.  This avoids duplicate definitions and
-// follows the modular design described in the architecture documentation.
->>>>>>> 17f790f0
+std::unique_ptr<Operation> Operation::createOperation(Type type, const std::string& name, 
+                                                     std::shared_ptr<Tool> tool) {
+    // This would create specific operation types
+    // For now, return nullptr as placeholder
+    return nullptr;
+}
 
 } // namespace Toolpath
 } // namespace IntuiCAM 