TODO (Bugs)
- move away from naually copying .dll files to build directory
- fix flickering 3d Viewer
- apply a stylesheet
- calculate raw material with user specified facing allowance
- update documentation to include all changes 
- correctly apply the transformations of the generated toolpath to be synced with the parts transformation along the z axis
- change the initial viewer orientation to correspond to the standard lathe orientation
- select part orientation axis from 3d view is not working correctly. If the slection mode is enabled and something thats not a valid geometry is clicked, it should exit selection mode
- switch the current chuck, loaded as a step file to a proper occt chuck implementation, allowing the jaws to adapt to the current raw material diameter


<<<<<<< HEAD
 -* ~~Tool Name in tool library not linked to name parameter in tool editor dialog~~
-* Tool Manager should be moved up one tab view to where its next to the machine tab not inside of the machine tab. 
=======
- * Tool Name in tool library not linked to name parameter in tool editor dialog
- * Tool Manager should be moved up one tab view to where its next to the machine tab not inside of the machine tab. 
>>>>>>> c4d1ee4d
- Tool 3d preview in dialog should replace the view controls with a view cube and the standard mouse controls
- if a tool is generated without a name, it cannot be deleted. Ensure a tool is only saved once a name is entered
-* the recommended tool lists in all operation tabs should be linked to the actual tool list of the application thats maintained by the tool manager
- adding an insert or holder iso code should automatically extraxt all information encoded in it and update the parameters. Changing a generated parameter automatically removes the iso code from the text box
- Toolpath generation pipeline should take actual tool parameters into account
- In addition to the generated toolpaths, the extracted 2d profile should also be dispalyed in the viewer and be managed by the visibility menu



* Edit **default tool set** that is auto-loaded on first database init and can always be restored.

  * Right-hand tool: internal metric threading
  * Right-hand tool: internal boring
  * Right-hand tool: parting / grooving
  * Right-hand tool: external metric threading
  * Left-hand tool: longitudinal turning
  * Right-hand tool: longitudinal turning / facing / chamfering
  * Right-hand tool: longitudinal turning
  * Right-hand tool: facing / chamfering
  * Neutral tool: longitudinal turning

*  **Empirically derived cutting data** will be determined for each default tool for: Brass, Steel, Aluminum, Delrin, Cast Iron. Use good estimates for now.

  * Sync these materials with the global material list in the Setup tab.
  * Only show a tool in “Available Tools” if it has data for the currently selected material. This means that the material has to be enabled for the tool

* ~~**Cutting Data UI logic**~~

  ~~* If “Constant Surface Speed” = ON → hide *Spindle RPM*, show *Surface Speed*.~~
  ~~* If “Constant Surface Speed” = OFF → hide *Surface Speed*, show *Spindle RPM*.~~ ✅ **COMPLETED**

* ~~**Feed Control UI logic**~~

  ~~* If “Feed per Revolution” = ON → show FeedRate, Lead-In, Lead-Out in *mm/rev*.~~
  ~~* If OFF → show them in *mm/min*.~~ ✅ **COMPLETED**

* ~~**Move capabilities** from Toolholder tab to Tool Information tab; capabilities apply to the whole tool (holder + insert).~~ ✅ **COMPLETED**

  * ~~Checkboxes: Internal Threading, Internal Boring, Parting/Grooving, External Threading, Longitudinal Turning, Facing, Chamfering.~~ ✅ **COMPLETED**

* ~~**Reorder tabs** in the Edit-Tool dialog so that *Tool Information* is the left-most tab.~~ ✅ **COMPLETED**

* ~~**Remove Tool Offset settings** (not needed now).~~ ✅ **COMPLETED**<|MERGE_RESOLUTION|>--- conflicted
+++ resolved
@@ -10,13 +10,10 @@
 - switch the current chuck, loaded as a step file to a proper occt chuck implementation, allowing the jaws to adapt to the current raw material diameter
 
 
-<<<<<<< HEAD
  -* ~~Tool Name in tool library not linked to name parameter in tool editor dialog~~
 -* Tool Manager should be moved up one tab view to where its next to the machine tab not inside of the machine tab. 
-=======
 - * Tool Name in tool library not linked to name parameter in tool editor dialog
 - * Tool Manager should be moved up one tab view to where its next to the machine tab not inside of the machine tab. 
->>>>>>> c4d1ee4d
 - Tool 3d preview in dialog should replace the view controls with a view cube and the standard mouse controls
 - if a tool is generated without a name, it cannot be deleted. Ensure a tool is only saved once a name is entered
 -* the recommended tool lists in all operation tabs should be linked to the actual tool list of the application thats maintained by the tool manager
