#include "mainwindow.h"
#include "opengl3dwidget.h"
#include "steploader.h"
#include "workspacecontroller.h"
#include "toolpathmanager.h"
#include "workpiecemanager.h"
#include "toolpathtimelinewidget.h"
#include "partloadingpanel.h"
#include "setupconfigurationpanel.h"
#include "materialmanager.h"
#include "toolmanager.h"
#include "toolpathgenerationcontroller.h"
#include "rawmaterialmanager.h"  // For RawMaterialManager signals
#include "chuckmanager.h"

#include <QLabel>
#include <QVBoxLayout>
#include <QHBoxLayout>
#include <QWidget>
#include <QSplitter>
#include <QTextEdit>
#include <QTreeWidget>
#include <QMenuBar>
#include <QStatusBar>
#include <QToolBar>
#include <QAction>
#include <QApplication>
#include <QMessageBox>
#include <QHeaderView>
#include <QFont>
#include <QTreeWidgetItem>
#include <QIcon>
#include <QKeySequence>
#include <QMenu>
#include <QFileDialog>
#include <QStandardPaths>
#include <QTimer>
#include <QDebug>  // Add this include for qDebug()
#include <QPushButton>
#include <QGroupBox>
#include <QFrame>
#include <QFileInfo>
#include <QMessageBox>
#include <QToolButton>

// OpenCASCADE includes for geometry handling
#include <gp_Ax1.hxx>
#include <AIS_Shape.hxx>
#include <Prs3d_Drawer.hxx>
#include <BRepAdaptor_Surface.hxx>
<<<<<<< HEAD
#include <BRepBuilderAPI_Transform.hxx>
#include <TopExp_Explorer.hxx>
=======
>>>>>>> 752910df

MainWindow::MainWindow(QWidget *parent)
    : QMainWindow(parent)
    , m_centralWidget(nullptr)
    , m_tabWidget(nullptr)
    , m_homeTab(nullptr)
    , m_setupTab(nullptr)
    , m_mainSplitter(nullptr)
    , m_setupConfigPanel(nullptr)
    , m_3dViewer(nullptr)
    , m_toolpathTimeline(nullptr)
    , m_simulateButton(nullptr)
    , m_leftSplitter(nullptr)
    , m_projectTree(nullptr)
    , m_propertiesPanel(nullptr)
    , m_partLoadingPanel(nullptr)
    , m_simulationTab(nullptr)
    , m_simulationViewport(nullptr)
    , m_simulationControls(nullptr)
    , m_uploadToMachineButton(nullptr)
    , m_exportGCodeButton(nullptr)
    , m_machineTab(nullptr)
    , m_machineFeedWidget(nullptr)
    , m_machineControlPanel(nullptr)
    , m_outputWindow(nullptr)
    , m_workspaceController(nullptr)
    , m_stepLoader(nullptr)
    , m_toolpathManager(nullptr)
    , m_workpieceManager(nullptr)
    , m_materialManager(nullptr)
    , m_toolManager(nullptr)
    , m_toolpathGenerationController(nullptr)
    , m_fileMenu(nullptr)
    , m_editMenu(nullptr)
    , m_viewMenu(nullptr)
    , m_toolsMenu(nullptr)
    , m_helpMenu(nullptr)
    , m_newAction(nullptr)
    , m_openAction(nullptr)
    , m_openStepAction(nullptr)
    , m_saveAction(nullptr)
    , m_exitAction(nullptr)
    , m_aboutAction(nullptr)
    , m_preferencesAction(nullptr)
    , m_toggleViewModeAction(nullptr)
    , m_viewModeOverlayButton(nullptr)
    , m_visibilityButton(nullptr)
    , m_visibilityMenu(nullptr)
    , m_showChuckAction(nullptr)
    , m_showRawMaterialAction(nullptr)
    , m_showToolpathsAction(nullptr)
    , m_showPartAction(nullptr)
    , m_defaultChuckFilePath("C:/Users/nikla/Downloads/three_jaw_chuck.step")
{
    // Create business logic components
    m_workspaceController = new WorkspaceController(this);
    m_stepLoader = new StepLoader();
    m_toolpathManager = new ToolpathManager(this);
    m_workpieceManager = new WorkpieceManager(this);
    
    // Create material and tool managers
    m_materialManager = new IntuiCAM::GUI::MaterialManager(this);
    m_toolManager = new IntuiCAM::GUI::ToolManager(this);
    
    // Create toolpath generation controller
    m_toolpathGenerationController = new IntuiCAM::GUI::ToolpathGenerationController(this);
    
    // Create UI
    createMenus();
    createStatusBar();
    createCentralWidget();
    setupConnections();
    
    
    // Update status
    statusBar()->showMessage(tr("Ready"));
    
    // Set window title and size
    setWindowTitle(tr("IntuiCAM - Computer Aided Manufacturing"));
    resize(1280, 800);
    
    // Initialize workspace automatically after a short delay to ensure OpenGL is ready
    QTimer::singleShot(100, this, &MainWindow::initializeWorkspace);
}

MainWindow::~MainWindow()
{
    // Clean up our custom objects
    delete m_stepLoader;
    // Qt handles cleanup of other widgets and WorkspaceController automatically
}

void MainWindow::createMenus()
{
    // Create File menu
    m_fileMenu = menuBar()->addMenu(tr("&File"));
    
    m_newAction = new QAction(tr("&New Project"), this);
    m_newAction->setShortcut(QKeySequence::New);
    m_newAction->setStatusTip(tr("Create a new CAM project"));
    m_fileMenu->addAction(m_newAction);
    
    m_openAction = new QAction(tr("&Open Project"), this);
    m_openAction->setShortcut(QKeySequence::Open);
    m_openAction->setStatusTip(tr("Open an existing CAM project"));
    m_fileMenu->addAction(m_openAction);
    
    m_fileMenu->addSeparator();
    
    m_openStepAction = new QAction(tr("Open &STEP File"), this);
    m_openStepAction->setShortcut(QKeySequence(Qt::CTRL | Qt::SHIFT | Qt::Key_O));
    m_openStepAction->setStatusTip(tr("Import a STEP file as workpiece"));
    m_fileMenu->addAction(m_openStepAction);
    
    m_fileMenu->addSeparator();
    
    m_saveAction = new QAction(tr("&Save Project"), this);
    m_saveAction->setShortcut(QKeySequence::Save);
    m_saveAction->setStatusTip(tr("Save the current CAM project"));
    m_fileMenu->addAction(m_saveAction);
    
    m_fileMenu->addSeparator();
    
    m_exitAction = new QAction(tr("E&xit"), this);
    m_exitAction->setShortcut(QKeySequence::Quit);
    m_exitAction->setStatusTip(tr("Exit the application"));
    m_fileMenu->addAction(m_exitAction);
    
    // Create Edit menu
    m_editMenu = menuBar()->addMenu(tr("&Edit"));
    
    m_preferencesAction = new QAction(tr("&Preferences"), this);
    m_preferencesAction->setStatusTip(tr("Configure application settings"));
    m_editMenu->addAction(m_preferencesAction);
    
    // Create View menu
    m_viewMenu = menuBar()->addMenu(tr("&View"));
    
    m_toggleViewModeAction = new QAction(tr("Toggle &Lathe View"), this);
    m_toggleViewModeAction->setShortcut(QKeySequence(Qt::Key_F2));
    m_toggleViewModeAction->setStatusTip(tr("Toggle between 3D view and XZ plane (lathe) view"));
    m_toggleViewModeAction->setCheckable(false);  // We'll update the text instead
    m_viewMenu->addAction(m_toggleViewModeAction);
    
    // Create Tools menu
    m_toolsMenu = menuBar()->addMenu(tr("&Tools"));
    
    // Create Help menu
    m_helpMenu = menuBar()->addMenu(tr("&Help"));
    
    m_aboutAction = new QAction(tr("&About IntuiCAM"), this);
    m_aboutAction->setStatusTip(tr("Show information about the application"));
    m_helpMenu->addAction(m_aboutAction);
    
    // Debug menu
    QMenu* debugMenu = menuBar()->addMenu(tr("Debug"));
    
    QAction* actionUpdateToolpaths = debugMenu->addAction(tr("Force Update Toolpaths"));
    connect(actionUpdateToolpaths, &QAction::triggered, this, [this]() {
        if (m_toolpathManager) {
            // Force toolpath update with current workpiece transformation
            m_toolpathManager->applyWorkpieceTransformationToToolpaths();
            
            // Log to output window
            logToOutput("Forced update of all toolpaths with current workpiece transformation");
        }
    });
}

// Toolbar removed per user request - project actions are available in File menu
// and view toggle button moved to Setup tab

void MainWindow::createCentralWidget()
{
    m_centralWidget = new QWidget;
    setCentralWidget(m_centralWidget);
    
    // Create main tab widget
    m_tabWidget = new QTabWidget;
    m_tabWidget->setTabPosition(QTabWidget::North);
    m_tabWidget->setMovable(false);
    m_tabWidget->setUsesScrollButtons(false);
    
    // Use default Qt styling
    
    // Create tabs
    m_homeTab = createHomeTab();
    m_setupTab = createSetupTab();
    m_simulationTab = createSimulationTab();
    m_machineTab = createMachineTab();
    
    // Add tabs to tab widget
    m_tabWidget->addTab(m_homeTab, "Home");
    m_tabWidget->addTab(m_setupTab, "Setup");
    m_tabWidget->addTab(m_simulationTab, "Simulation");
    m_tabWidget->addTab(m_machineTab, "Machine");
    
    // Output window (shared across all tabs)
    m_outputWindow = new QTextEdit;
    m_outputWindow->setMaximumHeight(150);
    m_outputWindow->setPlainText("Output Log:\nWelcome to IntuiCAM - Computer Aided Manufacturing\nApplication started successfully.\n");
    m_outputWindow->setReadOnly(true);
    
    // Main layout
    QVBoxLayout *mainLayout = new QVBoxLayout;
    mainLayout->setContentsMargins(0, 0, 0, 0);
    mainLayout->addWidget(m_tabWidget);
    mainLayout->addWidget(m_outputWindow);
    
    m_centralWidget->setLayout(mainLayout);
    
    // Connect tab change signal
    connect(m_tabWidget, &QTabWidget::currentChanged, this, &MainWindow::onTabChanged);
    
    // Start on Setup tab (index 1) since that's where the action is
    m_tabWidget->setCurrentIndex(1);
    
    // Setup all connections after UI components are created
    setupUiConnections();
}

void MainWindow::createStatusBar()
{
    statusBar()->showMessage(tr("Ready"));
}

void MainWindow::setupConnections()
{
    // Connect menu actions
    connect(m_newAction, &QAction::triggered, this, &MainWindow::newProject);
    connect(m_openAction, &QAction::triggered, this, &MainWindow::openProject);
    connect(m_openStepAction, &QAction::triggered, this, &MainWindow::openStepFile);
    connect(m_saveAction, &QAction::triggered, this, &MainWindow::saveProject);
    connect(m_exitAction, &QAction::triggered, this, &MainWindow::exitApplication);
    connect(m_aboutAction, &QAction::triggered, this, &MainWindow::aboutApplication);
    connect(m_preferencesAction, &QAction::triggered, this, &MainWindow::showPreferences);
    connect(m_toggleViewModeAction, &QAction::triggered, this, &MainWindow::toggleViewMode);
    
    // Connect tab widget signal
    connect(m_tabWidget, &QTabWidget::currentChanged, this, &MainWindow::onTabChanged);
    
    // Connect 3D viewer signals
    if (m_3dViewer) {
        connect(m_3dViewer, &OpenGL3DWidget::shapeSelected, 
                this, &MainWindow::handleShapeSelected);
        connect(m_3dViewer, &OpenGL3DWidget::viewModeChanged,
                this, &MainWindow::handleViewModeChanged);
    }
    
    // Connect setup configuration panel signals
    if (m_setupConfigPanel) {
        connect(m_setupConfigPanel, &IntuiCAM::GUI::SetupConfigurationPanel::stepFileSelected,
                this, &MainWindow::handleStepFileSelected);
        connect(m_setupConfigPanel, &IntuiCAM::GUI::SetupConfigurationPanel::configurationChanged,
                this, &MainWindow::handleSetupConfigurationChanged);
        connect(m_setupConfigPanel, &IntuiCAM::GUI::SetupConfigurationPanel::materialTypeChanged,
                this, &MainWindow::handleMaterialTypeChanged);
        connect(m_setupConfigPanel, &IntuiCAM::GUI::SetupConfigurationPanel::rawMaterialDiameterChanged,
                this, &MainWindow::handleRawMaterialDiameterChanged);
        connect(m_setupConfigPanel, &IntuiCAM::GUI::SetupConfigurationPanel::distanceToChuckChanged,
                this, &MainWindow::handlePartLoadingDistanceChanged);
        connect(m_setupConfigPanel, &IntuiCAM::GUI::SetupConfigurationPanel::orientationFlipped,
                this, &MainWindow::handlePartLoadingOrientationFlipped);
        connect(m_setupConfigPanel, &IntuiCAM::GUI::SetupConfigurationPanel::manualAxisSelectionRequested,
                this, &MainWindow::handleManualAxisSelectionRequested);
        connect(m_setupConfigPanel, &IntuiCAM::GUI::SetupConfigurationPanel::requestThreadFaceSelection,
                this, &MainWindow::handleThreadFaceSelectionRequested);
        connect(m_setupConfigPanel, &IntuiCAM::GUI::SetupConfigurationPanel::threadFaceSelected,
                this, &MainWindow::handleThreadFaceSelected);
<<<<<<< HEAD
        if (m_workspaceController) {
            connect(m_workspaceController->getWorkpieceManager(), &WorkpieceManager::workpieceTransformed,
                    this, &MainWindow::handleWorkpieceTransformed);
        }
=======
>>>>>>> 752910df
        connect(m_setupConfigPanel, &IntuiCAM::GUI::SetupConfigurationPanel::automaticToolpathGenerationRequested,
                this, &MainWindow::handleAutomaticToolpathGeneration);
        connect(m_setupConfigPanel, &IntuiCAM::GUI::SetupConfigurationPanel::operationToggled,
                this, &MainWindow::handleOperationToggled);
    }
    
    // Connect simulate button
    connect(m_simulateButton, &QPushButton::clicked, this, &MainWindow::simulateToolpaths);
    
    // Connect toolpath timeline with toolpath generation controller
    if (m_toolpathTimeline && m_toolpathGenerationController) {
        m_toolpathGenerationController->connectTimelineWidget(m_toolpathTimeline);
        
        // The controller will directly update the timeline when toolpaths are
        // added or removed. Only connect signals that the controller does not
        // handle itself.
        
        // Connect to toolpath selected signal (not handled by controller)
        connect(m_toolpathTimeline, &ToolpathTimelineWidget::toolpathSelected,
                this, &MainWindow::handleToolpathSelected);

        connect(m_toolpathTimeline, &ToolpathTimelineWidget::toolpathEnabledChanged,
                this, &MainWindow::handleToolpathEnabledChanged);

        // Sync initial enabled state between the configuration panel and
        // the timeline widgets
        for (int i = 0; i < m_toolpathTimeline->getToolpathCount(); ++i) {
            QString type = m_toolpathTimeline->getToolpathType(i);
            bool enabled = m_setupConfigPanel->isOperationEnabled(type);
            m_toolpathTimeline->setToolpathEnabled(i, enabled);
        }
        
        // Focus the appropriate operation tab when parameters are requested
        connect(m_toolpathTimeline, &ToolpathTimelineWidget::toolpathParametersRequested,
                this, &MainWindow::handleToolpathParametersRequested);
        
        // REMOVED: Connect to add toolpath requested signal
        // This signal is already handled by ToolpathGenerationController
        // connect(m_toolpathTimeline, &ToolpathTimelineWidget::addToolpathRequested,
        //        this, &MainWindow::handleAddToolpathRequested);
        
        // REMOVED: Connect to remove toolpath requested signal  
        // This signal is already handled by ToolpathGenerationController
        // connect(m_toolpathTimeline, &ToolpathTimelineWidget::removeToolpathRequested,
        //        this, &MainWindow::handleRemoveToolpathRequested);
    }
    
    // Connect WorkpieceManager to ToolpathManager
    if (m_toolpathManager && m_workpieceManager) {
        m_toolpathManager->setWorkpieceManager(m_workpieceManager);
        
        // Connect workpiece transformation signals to update toolpaths
        connect(m_workpieceManager, &WorkpieceManager::workpieceTransformed, 
                m_toolpathManager, &ToolpathManager::applyWorkpieceTransformationToToolpaths);
    }
    
    // Connect workpiece position changes to toolpath updates
    if (m_workspaceController && m_toolpathManager) {
        // Connect using a direct connection to ensure immediate update
        connect(m_workspaceController, &WorkspaceController::workpiecePositionChanged,
                this, [this](double distance) {
                    // Ensure toolpaths update when workpiece position changes
                    if (m_toolpathManager) {
                        qDebug() << "MainWindow: Workpiece position changed to" << distance << "mm, updating toolpaths";
                        
                        // Force toolpath update with current workpiece transformation
                        QTimer::singleShot(100, [this]() {
                            if (m_toolpathManager) {
                                m_toolpathManager->applyWorkpieceTransformationToToolpaths();
                                qDebug() << "MainWindow: Applied toolpath transformations after position change";
                            }
                        });
                    }
                }, Qt::DirectConnection);
    }
    
    // Connect to the toolpath generation controller
    if (m_toolpathGenerationController) {
        connect(m_toolpathGenerationController, &IntuiCAM::GUI::ToolpathGenerationController::generationStarted,
                this, &MainWindow::handleToolpathGenerationStarted);
        
        connect(m_toolpathGenerationController, &IntuiCAM::GUI::ToolpathGenerationController::progressUpdated,
                this, &MainWindow::handleToolpathProgressUpdated);
        
        connect(m_toolpathGenerationController, &IntuiCAM::GUI::ToolpathGenerationController::operationCompleted,
                this, &MainWindow::handleToolpathOperationCompleted);
        
        connect(m_toolpathGenerationController, &IntuiCAM::GUI::ToolpathGenerationController::generationCompleted,
                this, &MainWindow::handleToolpathGenerationCompleted);
        
        connect(m_toolpathGenerationController, &IntuiCAM::GUI::ToolpathGenerationController::errorOccurred,
                this, &MainWindow::handleToolpathGenerationError);
    }
    
    if (m_workspaceController && m_toolpathGenerationController) {
        connect(m_workspaceController->getWorkpieceManager(), &WorkpieceManager::workpieceTransformed,
                m_toolpathGenerationController, &IntuiCAM::GUI::ToolpathGenerationController::regenerateAllToolpaths);
    }
}

void MainWindow::setupWorkspaceConnections()
{
    if (m_workspaceController && m_3dViewer) {
        // Get the context from the viewer and initialize workspace controller
        Handle(AIS_InteractiveContext) context = m_3dViewer->getContext();
        
        if (!context.IsNull()) {
            m_workspaceController->initialize(context, m_stepLoader);
            if (m_outputWindow) {
                m_outputWindow->append("Workspace controller initialized successfully");
            }
            
            // Initialize the toolpath generation controller with the same context
            if (m_toolpathGenerationController) {
                m_toolpathGenerationController->initialize(context);
                
                // Connect toolpath generation signals
                connect(m_toolpathGenerationController, &IntuiCAM::GUI::ToolpathGenerationController::generationStarted,
                        this, &MainWindow::handleToolpathGenerationStarted);
                
                connect(m_toolpathGenerationController, &IntuiCAM::GUI::ToolpathGenerationController::progressUpdated,
                        this, &MainWindow::handleToolpathProgressUpdated);
                
                connect(m_toolpathGenerationController, &IntuiCAM::GUI::ToolpathGenerationController::operationCompleted,
                        this, &MainWindow::handleToolpathOperationCompleted);
                
                connect(m_toolpathGenerationController, &IntuiCAM::GUI::ToolpathGenerationController::generationCompleted,
                        this, [this](const IntuiCAM::GUI::ToolpathGenerationController::GenerationResult& result) {
                            if (result.success) {
                                this->handleToolpathGenerationCompleted();
                                if (m_outputWindow) {
                                    m_outputWindow->append(QString("Toolpath generation completed successfully - %1 operations").arg(result.totalToolpaths));
                                }
                            } else {
                                this->handleToolpathGenerationError(result.errorMessage);
                                if (m_outputWindow) {
                                    m_outputWindow->append(QString("Toolpath generation failed: %1").arg(result.errorMessage));
                                }
                            }
                        });
                
                connect(m_toolpathGenerationController, &IntuiCAM::GUI::ToolpathGenerationController::errorOccurred,
                        this, &MainWindow::handleToolpathGenerationError);
                
                if (m_outputWindow) {
                    m_outputWindow->append("Toolpath generation controller initialized successfully");
                }
            }
            
            // Setup connections for workspace events
            connect(m_workspaceController, &WorkspaceController::chuckInitialized,
                    this, &MainWindow::handleChuckInitialized);
            connect(m_workspaceController, &WorkspaceController::chuckCenterlineDetected,
                    this, &MainWindow::handleChuckCenterlineDetected);
            connect(m_workspaceController, &WorkspaceController::multipleCylindersDetected,
                    this, &MainWindow::handleMultipleCylindersDetected);
            connect(m_workspaceController, &WorkspaceController::cylinderAxisSelected,
                    this, &MainWindow::handleCylinderAxisSelected);
            connect(m_workspaceController, &WorkspaceController::workpieceWorkflowCompleted,
                    this, &MainWindow::handleWorkpieceWorkflowCompleted);
            connect(m_workspaceController, &WorkspaceController::manualAxisSelected,
                    this, &MainWindow::handleManualAxisSelected);
            connect(m_workspaceController, &WorkspaceController::errorOccurred,
                    this, &MainWindow::handleWorkspaceError);
            
            // Connect raw material creation for length updates
            if (m_workspaceController->getRawMaterialManager()) {
                connect(m_workspaceController->getRawMaterialManager(), &RawMaterialManager::rawMaterialCreated,
                        this, &MainWindow::handleRawMaterialCreated);
            }
            
            // Enable auto-fit for initial file loading, but disable for parameter updates
            m_3dViewer->setAutoFitEnabled(true);
            
            // Automatically load the chuck
            QString chuckFilePath = "C:/Users/nikla/Downloads/three_jaw_chuck.step";
            bool chuckSuccess = m_workspaceController->initializeChuck(chuckFilePath);
            if (chuckSuccess) {
                if (m_outputWindow) {
                    m_outputWindow->append("Chuck loaded successfully from: " + chuckFilePath);
                }
                statusBar()->showMessage("Workspace and chuck ready", 2000);
            } else {
                if (m_outputWindow) {
                    m_outputWindow->append("Warning: Failed to load chuck from: " + chuckFilePath);
                }
                statusBar()->showMessage("Workspace ready (chuck not loaded)", 3000);
            }
        } else {
            statusBar()->showMessage("Failed to get viewer context", 3000);
        }
    }
}

void MainWindow::setupPartLoadingConnections()
{
    if (m_partLoadingPanel) {
        // Connect part loading panel signals to their handlers
        connect(m_partLoadingPanel, &PartLoadingPanel::distanceToChuckChanged, 
                this, &MainWindow::handlePartLoadingDistanceChanged);
        connect(m_partLoadingPanel, &PartLoadingPanel::rawMaterialDiameterChanged, 
                this, &MainWindow::handlePartLoadingDiameterChanged);
        connect(m_partLoadingPanel, &PartLoadingPanel::orientationFlipped, 
                this, &MainWindow::handlePartLoadingOrientationFlipped);
        connect(m_partLoadingPanel, &PartLoadingPanel::cylinderSelectionChanged, 
                this, &MainWindow::handlePartLoadingCylinderChanged);
        connect(m_partLoadingPanel, &PartLoadingPanel::manualAxisSelectionRequested, 
                this, &MainWindow::handlePartLoadingManualSelection);
    }
}

void MainWindow::newProject()
{
    statusBar()->showMessage(tr("Creating new project..."), 2000);
    if (m_outputWindow) {
        m_outputWindow->append("Creating new CAM project...");
    }
    // TODO: Implement new project functionality
}

void MainWindow::openProject()
{
    statusBar()->showMessage(tr("Opening project..."), 2000);
    if (m_outputWindow) {
        m_outputWindow->append("Opening CAM project...");
    }
    // TODO: Implement open project functionality
}

void MainWindow::openStepFile()
{
    statusBar()->showMessage(tr("Opening STEP file..."), 2000);
    
    // Get the user's documents directory as default
    QString defaultDir = QStandardPaths::writableLocation(QStandardPaths::DocumentsLocation);
    
    // Open file dialog
    QString fileName = QFileDialog::getOpenFileName(
        this,
        tr("Open STEP File"),
        defaultDir,
        tr("STEP Files (*.step *.stp *.STEP *.STP);;All Files (*)")
    );
    
    if (fileName.isEmpty()) {
        statusBar()->showMessage(tr("No file selected"), 2000);
        return;
    }
    
    if (m_outputWindow) {
        m_outputWindow->append(QString("Loading STEP file: %1").arg(fileName));
    }
    
    // Load the STEP file using workspace controller
    if (m_stepLoader && m_workspaceController && m_workspaceController->isInitialized()) {
        TopoDS_Shape shape = m_stepLoader->loadStepFile(fileName.toStdString());
        
        if (m_stepLoader->isValid() && !shape.IsNull()) {
            // Clear previous workpieces (workspace controller handles this cleanly)
            m_workspaceController->clearWorkpieces();
            
            // Add workpiece through workspace controller (handles full workflow)
            bool success = m_workspaceController->addWorkpiece(shape);

            if (success) {
                statusBar()->showMessage(tr("STEP file loaded and processed successfully"), 3000);
                if (m_outputWindow) {
                    m_outputWindow->append("STEP file loaded as workpiece and processed by workspace controller.");
                }

                // Fit view to show all content
                m_3dViewer->fitAll();

                // Apply part and material setup parameters immediately
                if (m_setupConfigPanel) {
                    double dist = m_setupConfigPanel->getDistanceToChuck();
                    double rawDia = m_setupConfigPanel->getRawDiameter();
                    bool flip = m_setupConfigPanel->isOrientationFlipped();
                    m_workspaceController->applyPartLoadingSettings(dist, rawDia, flip);
                }
            } else {
                QString errorMsg = "Failed to process workpiece through workspace controller";
                statusBar()->showMessage(errorMsg, 5000);
                if (m_outputWindow) {
                    m_outputWindow->append(errorMsg);
                }
            }
        } else {
            QString errorMsg = QString("Failed to load STEP file: %1")
                                     .arg(QString::fromStdString(m_stepLoader->getLastError()));
            statusBar()->showMessage(errorMsg, 5000);
            if (m_outputWindow) {
                m_outputWindow->append(errorMsg);
            }
            QMessageBox::warning(this, tr("Error Loading STEP File"), errorMsg);
        }
    } else {
        QString errorMsg = "Workspace controller not initialized";
        statusBar()->showMessage(errorMsg, 5000);
        if (m_outputWindow) {
            m_outputWindow->append(errorMsg);
        }
    }
}

void MainWindow::saveProject()
{
    statusBar()->showMessage(tr("Saving project..."), 2000);
    if (m_outputWindow) {
        m_outputWindow->append("Saving CAM project...");
    }
    // TODO: Implement save project functionality
}

void MainWindow::exitApplication()
{
    // Ask user if they want to save before exiting
    QMessageBox::StandardButton reply;
    reply = QMessageBox::question(this, tr("Exit"), tr("Do you want to save your project before exiting?"),
                                  QMessageBox::Yes | QMessageBox::No | QMessageBox::Cancel);
    
    if (reply == QMessageBox::Yes) {
        saveProject();
        qApp->quit();
    } else if (reply == QMessageBox::No) {
        qApp->quit();
    }
    // If cancel, do nothing
}

void MainWindow::aboutApplication()
{
    QMessageBox::about(this, tr("About IntuiCAM"),
                       tr("<h2>IntuiCAM</h2>"
                          "<p>Version 1.0</p>"
                          "<p>IntuiCAM is a professional Computer-Aided Manufacturing (CAM) application "
                          "for CNC turning operations. It provides intuitive toolpath generation "
                          "with powerful visualization capabilities.</p>"
                          "<p>Copyright &copy; 2023 IntuiCAM Team</p>"));
}

void MainWindow::showPreferences()
{
    statusBar()->showMessage(tr("Opening preferences..."), 2000);
    if (m_outputWindow) {
        m_outputWindow->append("Opening application preferences...");
    }
    // TODO: Implement preferences dialog
}

void MainWindow::toggleViewMode()
{
    if (m_3dViewer) {
        m_3dViewer->toggleViewMode();
    }
}

void MainWindow::handleViewModeChanged(ViewMode mode)
{
    if (mode == ViewMode::Mode3D) {
        if (m_toggleViewModeAction) {
            m_toggleViewModeAction->setText(tr("Switch to &Lathe View"));
            m_toggleViewModeAction->setStatusTip(tr("Switch to XZ plane (lathe) view"));
        }
        statusBar()->showMessage("Switched to 3D view mode", 2000);
        if (m_outputWindow) {
            m_outputWindow->append("View mode: 3D - Full rotation and zoom available");
        }
    } else if (mode == ViewMode::LatheXZ) {
        if (m_toggleViewModeAction) {
            m_toggleViewModeAction->setText(tr("Switch to &3D View"));
            m_toggleViewModeAction->setStatusTip(tr("Switch to full 3D view"));
        }
        statusBar()->showMessage("Switched to lathe XZ view mode", 2000);
        if (m_outputWindow) {
            m_outputWindow->append("View mode: Lathe XZ - X increases top to bottom, Z left to right");
            m_outputWindow->append("Use left click to pan, wheel to zoom. Rotation disabled in this mode.");
        }
    }
}

void MainWindow::onTabChanged(int index)
{
    QString tabName;
    switch (index) {
        case 0: tabName = "Home"; break;
        case 1: tabName = "Setup"; break;
        case 2: tabName = "Simulation"; break;
        case 3: tabName = "Machine"; break;
        default: tabName = "Unknown"; break;
    }
    
    // Buttons are part of the setup tab layout, no special handling needed
    
    statusBar()->showMessage(QString("Switched to %1 tab").arg(tabName), 2000);
    if (m_outputWindow) {
        m_outputWindow->append(QString("Switched to %1 tab").arg(tabName));
    }
}

void MainWindow::simulateToolpaths() {
  // Temporarily disable simulation functionality.
  if (m_outputWindow) {
    m_outputWindow->append("Toolpath simulation is currently disabled.");
  }
  statusBar()->showMessage("Toolpath simulation not implemented yet", 3000);
}

QWidget* MainWindow::createHomeTab()
{
    QWidget* homeWidget = new QWidget;
    QVBoxLayout* layout = new QVBoxLayout(homeWidget);
    layout->setSpacing(20);
    layout->setContentsMargins(40, 40, 40, 40);
    
    // Welcome section
    QLabel* welcomeLabel = new QLabel("Welcome to IntuiCAM");
    QFont titleFont = welcomeLabel->font();
    titleFont.setPointSize(20);
    titleFont.setBold(true);
    welcomeLabel->setFont(titleFont);
    
    QLabel* subtitleLabel = new QLabel("Professional CAM software for CNC turning operations");
    QFont subtitleFont = subtitleLabel->font();
    subtitleFont.setPointSize(12);
    subtitleLabel->setFont(subtitleFont);
    
    // Quick actions section
    QGroupBox* quickActionsGroup = new QGroupBox("Quick Actions");
    
    QHBoxLayout* actionsLayout = new QHBoxLayout(quickActionsGroup);
    actionsLayout->setSpacing(15);
    
    QPushButton* newProjectBtn = new QPushButton("New Project");
    QPushButton* openProjectBtn = new QPushButton("Open Project");
    QPushButton* importStepBtn = new QPushButton("Import STEP File");
    
    // Use default button styling
    newProjectBtn->setMinimumWidth(140);
    openProjectBtn->setMinimumWidth(140);
    importStepBtn->setMinimumWidth(140);
    
    actionsLayout->addWidget(newProjectBtn);
    actionsLayout->addWidget(openProjectBtn);
    actionsLayout->addWidget(importStepBtn);
    actionsLayout->addStretch();
    
    // Recent projects section
    QGroupBox* recentGroup = new QGroupBox("Recent Projects");
    
    QVBoxLayout* recentLayout = new QVBoxLayout(recentGroup);
    
    QLabel* noRecentLabel = new QLabel("No recent projects");
    QFont italicFont = noRecentLabel->font();
    italicFont.setItalic(true);
    noRecentLabel->setFont(italicFont);
    recentLayout->addWidget(noRecentLabel);
    
    // Get started section
    QGroupBox* getStartedGroup = new QGroupBox("Getting Started");
    
    QVBoxLayout* startedLayout = new QVBoxLayout(getStartedGroup);
    
    QLabel* stepLabel = new QLabel(
        "1. Import your STEP file in the Setup tab\n"
        "2. Configure part positioning and raw material\n"
        "3. Generate toolpaths and G-code\n"
        "4. Simulate the machining process\n"
        "5. Export or upload to your CNC machine"
    );
    startedLayout->addWidget(stepLabel);
    
    // Layout
    layout->addWidget(welcomeLabel);
    layout->addWidget(subtitleLabel);
    layout->addWidget(quickActionsGroup);
    layout->addWidget(recentGroup);
    layout->addWidget(getStartedGroup);
    layout->addStretch();
    
    // Connect buttons
    connect(newProjectBtn, &QPushButton::clicked, this, &MainWindow::newProject);
    connect(openProjectBtn, &QPushButton::clicked, this, &MainWindow::openProject);
    connect(importStepBtn, &QPushButton::clicked, [this]() {
        m_tabWidget->setCurrentIndex(1); // Switch to Setup tab
        openStepFile();
    });
    
    return homeWidget;
}

QWidget* MainWindow::createSetupTab()
{
    QWidget* setupWidget = new QWidget;
    QVBoxLayout* setupLayout = new QVBoxLayout(setupWidget);
    setupLayout->setContentsMargins(0, 0, 0, 0);
    setupLayout->setSpacing(0);
    
    // New Orca Slicer-inspired layout: Left panel + Right 3D viewer
    m_mainSplitter = new QSplitter(Qt::Horizontal);
    
    // Left side: Setup Configuration Panel (Orca Slicer-inspired)
    // Create material and tool managers
    m_materialManager = new IntuiCAM::GUI::MaterialManager(this);
    m_toolManager = new IntuiCAM::GUI::ToolManager(this);
    
    m_setupConfigPanel = new IntuiCAM::GUI::SetupConfigurationPanel();
    
    // Set material and tool managers in setup configuration panel
    m_setupConfigPanel->setMaterialManager(m_materialManager);
    m_setupConfigPanel->setToolManager(m_toolManager);
    m_setupConfigPanel->setMinimumWidth(350);
    m_setupConfigPanel->setMaximumWidth(450);
    
    // Right side: 3D viewer and operation controls
    QWidget* rightWidget = new QWidget;
    QVBoxLayout* rightLayout = new QVBoxLayout(rightWidget);
    rightLayout->setContentsMargins(8, 8, 8, 8);
    rightLayout->setSpacing(8);
    
    // 3D Viewport - Pure visualization component
    m_3dViewer = new OpenGL3DWidget();
    m_3dViewer->setMinimumSize(600, 400);

    // Create view mode and visibility controls to place above the viewer
    createViewModeOverlayButton(rightWidget);
    QHBoxLayout* viewerControlsLayout = new QHBoxLayout;
    viewerControlsLayout->setContentsMargins(0, 0, 0, 0);
    viewerControlsLayout->setSpacing(8);
    viewerControlsLayout->addWidget(m_visibilityButton);
    viewerControlsLayout->addWidget(m_viewModeOverlayButton);
    viewerControlsLayout->addStretch();

    rightLayout->addLayout(viewerControlsLayout);

    // Operation controls frame
    QFrame* operationFrame = new QFrame;
    operationFrame->setFrameStyle(QFrame::Box | QFrame::Raised);
    operationFrame->setStyleSheet(
        "QFrame {"
        "  background-color: #F8F9FA;"
        "  border: 2px solid #DEE2E6;"
        "  border-radius: 8px;"
        "  padding: 8px;"
        "}"
    );
    
    QHBoxLayout* operationLayout = new QHBoxLayout(operationFrame);
    operationLayout->setSpacing(12);
    
    // Simulate button (now integrated with other controls)
    m_simulateButton = new QPushButton("▶ Generate + Simulate Toolpaths");
    m_simulateButton->setMinimumHeight(35);
    m_simulateButton->setStyleSheet(
        "QPushButton {"
        "  background-color: #007BFF;"
        "  color: white;"
        "  border: none;"
        "  border-radius: 6px;"
        "  font-weight: bold;"
        "  font-size: 13px;"
        "  padding: 8px 16px;"
        "}"
        "QPushButton:hover {"
        "  background-color: #0056B3;"
        "}"
        "QPushButton:pressed {"
        "  background-color: #004085;"
        "}"
    );
    
    // Additional operation controls
    QPushButton* exportButton = new QPushButton("💾 Export G-Code");
    exportButton->setMinimumHeight(35);
    exportButton->setStyleSheet(
        "QPushButton {"
        "  background-color: #28A745;"
        "  color: white;"
        "  border: none;"
        "  border-radius: 6px;"
        "  font-weight: bold;"
        "  font-size: 13px;"
        "  padding: 8px 16px;"
        "}"
        "QPushButton:hover {"
        "  background-color: #1E7E34;"
        "}"
    );
    
    // Status indicator
    QLabel* statusIndicator = new QLabel("⚡ Ready for CAM operations");
    statusIndicator->setStyleSheet(
        "QLabel {"
        "  color: #495057;"
        "  font-weight: bold;"
        "  font-size: 12px;"
        "}"
    );
    
    operationLayout->addWidget(statusIndicator);
    operationLayout->addStretch();
    operationLayout->addWidget(m_simulateButton);
    operationLayout->addWidget(exportButton);
    
    // Create toolpath timeline
    m_toolpathTimeline = new ToolpathTimelineWidget();
    m_toolpathTimeline->setMinimumHeight(90);
    m_toolpathTimeline->setMaximumHeight(110);
    
    rightLayout->addWidget(m_3dViewer, 1);
    rightLayout->addWidget(m_toolpathTimeline);
    rightLayout->addWidget(operationFrame);
    
    // Add to main splitter
    m_mainSplitter->addWidget(m_setupConfigPanel);
    m_mainSplitter->addWidget(rightWidget);
    
    // Set splitter sizes (left panel 30%, viewport 70%)
    m_mainSplitter->setSizes({350, 850});
    
    setupLayout->addWidget(m_mainSplitter);
    
    // Create legacy components for backward compatibility (initially hidden)
    m_leftSplitter = new QSplitter(Qt::Vertical);
    m_leftSplitter->hide(); // Hide initially
    
    m_projectTree = new QTreeWidget;
    m_projectTree->setHeaderLabel("Project");
    m_projectTree->hide();
    
    m_partLoadingPanel = new PartLoadingPanel();
    m_partLoadingPanel->hide();
    
    m_propertiesPanel = new QTextEdit;
    m_propertiesPanel->hide();
    
    // Connect existing simulate button
    connect(m_simulateButton, &QPushButton::clicked, this, &MainWindow::simulateToolpaths);
    
    // Connect export button
    connect(exportButton, &QPushButton::clicked, [this]() {
        if (m_outputWindow) {
            m_outputWindow->append("Exporting G-Code... (integrated with toolpath generation)");
        }
        statusBar()->showMessage("G-Code export initiated", 2000);
        // Switch to simulation tab for G-code preview
        m_tabWidget->setCurrentIndex(2);
    });
    
    return setupWidget;
}

QWidget* MainWindow::createSimulationTab()
{
    QWidget* simulationWidget = new QWidget;
    QHBoxLayout* layout = new QHBoxLayout(simulationWidget);
    layout->setContentsMargins(0, 0, 0, 0);
    
    // Left panel - simulation controls
    m_simulationControls = new QWidget;
    m_simulationControls->setMinimumWidth(300);
    m_simulationControls->setMaximumWidth(400);
    
    QVBoxLayout* controlsLayout = new QVBoxLayout(m_simulationControls);
    controlsLayout->setContentsMargins(15, 15, 15, 15);
    controlsLayout->setSpacing(15);
    
    // Simulation controls title
    QLabel* titleLabel = new QLabel("Simulation Controls");
    QFont titleFont = titleLabel->font();
    titleFont.setPointSize(14);
    titleFont.setBold(true);
    titleLabel->setFont(titleFont);
    
    // Playback controls
    QGroupBox* playbackGroup = new QGroupBox("Playback");
    QVBoxLayout* playbackLayout = new QVBoxLayout(playbackGroup);
    
    QPushButton* playBtn = new QPushButton("▶ Play");
    QPushButton* pauseBtn = new QPushButton("⏸ Pause");
    QPushButton* stopBtn = new QPushButton("⏹ Stop");
    QPushButton* resetBtn = new QPushButton("⏮ Reset");
    
    playbackLayout->addWidget(playBtn);
    playbackLayout->addWidget(pauseBtn);
    playbackLayout->addWidget(stopBtn);
    playbackLayout->addWidget(resetBtn);
    
    // Export controls
    QGroupBox* exportGroup = new QGroupBox("Export & Upload");
    QVBoxLayout* exportLayout = new QVBoxLayout(exportGroup);
    
    m_exportGCodeButton = new QPushButton("Export G-Code");
    m_uploadToMachineButton = new QPushButton("Upload to Machine");
    
    // Use default button styling
    QFont buttonFont = m_exportGCodeButton->font();
    buttonFont.setWeight(QFont::Medium);
    m_exportGCodeButton->setFont(buttonFont);
    m_uploadToMachineButton->setFont(buttonFont);
    
    exportLayout->addWidget(m_exportGCodeButton);
    exportLayout->addWidget(m_uploadToMachineButton);
    
    // Simulation info
    QGroupBox* infoGroup = new QGroupBox("Simulation Info");
    QVBoxLayout* infoLayout = new QVBoxLayout(infoGroup);
    
    QLabel* infoLabel = new QLabel(
        "• Toolpath visualization\n"
        "• Material removal simulation\n"
        "• Collision detection\n"
        "• Machining time estimation"
    );
    infoLayout->addWidget(infoLabel);
    
    // Layout controls
    controlsLayout->addWidget(titleLabel);
    controlsLayout->addWidget(playbackGroup);
    controlsLayout->addWidget(exportGroup);
    controlsLayout->addWidget(infoGroup);
    controlsLayout->addStretch();
    
    // Right side - simulation viewport
    m_simulationViewport = new QWidget;
    
    QVBoxLayout* viewportLayout = new QVBoxLayout(m_simulationViewport);
    QLabel* placeholderLabel = new QLabel("Simulation Viewport\n\n[Toolpath visualization will be displayed here]");
    placeholderLabel->setAlignment(Qt::AlignCenter);
    QFont placeholderFont = placeholderLabel->font();
    placeholderFont.setPointSize(12);
    placeholderLabel->setFont(placeholderFont);
    placeholderLabel->setFrameStyle(QFrame::Box | QFrame::Raised);
    placeholderLabel->setMargin(40);
    viewportLayout->addWidget(placeholderLabel);
    
    // Connect buttons (skeleton functionality)
    connect(m_exportGCodeButton, &QPushButton::clicked, [this]() {
        if (m_outputWindow) {
            m_outputWindow->append("Exporting G-Code... (not yet implemented)");
        }
        statusBar()->showMessage("G-Code export functionality coming soon", 3000);
    });
    
    connect(m_uploadToMachineButton, &QPushButton::clicked, [this]() {
        if (m_outputWindow) {
            m_outputWindow->append("Uploading to machine... (not yet implemented)");
        }
        statusBar()->showMessage("Machine upload functionality coming soon", 3000);
        // Switch to Machine tab
        m_tabWidget->setCurrentIndex(3);
    });
    
    layout->addWidget(m_simulationControls);
    layout->addWidget(m_simulationViewport, 1);
    
    return simulationWidget;
}

QWidget* MainWindow::createMachineTab()
{
    QWidget* machineWidget = new QWidget;
    QHBoxLayout* layout = new QHBoxLayout(machineWidget);
    layout->setContentsMargins(0, 0, 0, 0);
    
    // Left panel - machine controls
    m_machineControlPanel = new QWidget;
    m_machineControlPanel->setMinimumWidth(300);
    m_machineControlPanel->setMaximumWidth(400);
    
    QVBoxLayout* controlLayout = new QVBoxLayout(m_machineControlPanel);
    controlLayout->setContentsMargins(15, 15, 15, 15);
    controlLayout->setSpacing(15);
    
    // Machine controls title
    QLabel* titleLabel = new QLabel("Machine Control");
    QFont titleFont = titleLabel->font();
    titleFont.setPointSize(14);
    titleFont.setBold(true);
    titleLabel->setFont(titleFont);
    
    // Connection status
    QGroupBox* connectionGroup = new QGroupBox("Connection Status");
    QVBoxLayout* connectionLayout = new QVBoxLayout(connectionGroup);
    
    QLabel* statusLabel = new QLabel("Status: Disconnected");
    QFont statusFont = statusLabel->font();
    statusFont.setBold(true);
    statusLabel->setFont(statusFont);
    
    QPushButton* connectBtn = new QPushButton("Connect to Machine");
    
    connectionLayout->addWidget(statusLabel);
    connectionLayout->addWidget(connectBtn);
    
    // Machine control buttons
    QGroupBox* controlGroup = new QGroupBox("Manual Control");
    QVBoxLayout* manualLayout = new QVBoxLayout(controlGroup);
    
    QPushButton* homeBtn = new QPushButton("Home Machine");
    QPushButton* jogBtn = new QPushButton("Jog Mode");
    QPushButton* emergencyBtn = new QPushButton("Emergency Stop");
    
    // Make emergency button bold to indicate importance
    QFont emergencyFont = emergencyBtn->font();
    emergencyFont.setBold(true);
    emergencyBtn->setFont(emergencyFont);
    
    manualLayout->addWidget(homeBtn);
    manualLayout->addWidget(jogBtn);
    manualLayout->addWidget(emergencyBtn);
    
    // Machine info
    QGroupBox* infoGroup = new QGroupBox("Machine Information");
    QVBoxLayout* infoLayout = new QVBoxLayout(infoGroup);
    
    QLabel* infoLabel = new QLabel(
        "Model: Not Connected\n"
        "Position: X: 0.00  Z: 0.00\n"
        "Spindle: Stopped\n"
        "Feed Rate: 0 mm/min"
    );
    QFont monoFont("Courier", infoLabel->font().pointSize());
    infoLabel->setFont(monoFont);
    infoLayout->addWidget(infoLabel);
    
    // Layout controls
    controlLayout->addWidget(titleLabel);
    controlLayout->addWidget(connectionGroup);
    controlLayout->addWidget(controlGroup);
    controlLayout->addWidget(infoGroup);
    controlLayout->addStretch();
    
    // Right side - machine feed/camera view
    m_machineFeedWidget = new QWidget;
    
    QVBoxLayout* feedLayout = new QVBoxLayout(m_machineFeedWidget);
    QLabel* feedLabel = new QLabel("Machine Camera Feed\n\n[Live feed from CNC machine will be displayed here]");
    feedLabel->setAlignment(Qt::AlignCenter);
    QFont feedFont = feedLabel->font();
    feedFont.setPointSize(12);
    feedLabel->setFont(feedFont);
    feedLabel->setFrameStyle(QFrame::Box | QFrame::Raised);
    feedLabel->setMargin(40);
    feedLayout->addWidget(feedLabel);
    
    // Connect buttons (skeleton functionality)
    connect(connectBtn, &QPushButton::clicked, [this, statusLabel]() {
        if (m_outputWindow) {
            m_outputWindow->append("Attempting to connect to machine... (not yet implemented)");
        }
        statusLabel->setText("Status: Connecting...");
        statusBar()->showMessage("Machine connection functionality coming soon", 3000);
    });
    
    layout->addWidget(m_machineControlPanel);
    layout->addWidget(m_machineFeedWidget, 1);
    
    return machineWidget;
}

void MainWindow::createViewModeOverlayButton(QWidget *parent)
{
    // Create the buttons as regular widgets instead of overlays
    m_viewModeOverlayButton = new QPushButton("Switch to Lathe View", parent);
    m_viewModeOverlayButton->setMaximumWidth(150);
    m_viewModeOverlayButton->setMaximumHeight(30);

    // Create visibility tool button with menu
    m_visibilityButton = new QToolButton(parent);
    m_visibilityButton->setText("Visibility");
    m_visibilityButton->setPopupMode(QToolButton::InstantPopup);
    m_visibilityButton->setMaximumHeight(30);

    m_visibilityMenu = new QMenu(m_visibilityButton);
    m_showChuckAction = m_visibilityMenu->addAction("Show Chuck");
    m_showChuckAction->setCheckable(true);
    m_showChuckAction->setChecked(true);
    m_showRawMaterialAction = m_visibilityMenu->addAction("Show Raw Material");
    m_showRawMaterialAction->setCheckable(true);
    m_showRawMaterialAction->setChecked(true);
    m_showToolpathsAction = m_visibilityMenu->addAction("Show Toolpaths");
    m_showToolpathsAction->setCheckable(true);
    m_showToolpathsAction->setChecked(true);
    m_showPartAction = m_visibilityMenu->addAction("Show Part");
    m_showPartAction->setCheckable(true);
    m_showPartAction->setChecked(true);
    m_visibilityButton->setMenu(m_visibilityMenu);

    // Style the button to be semi-transparent and visually appealing
    m_viewModeOverlayButton->setStyleSheet(
        "QPushButton {"
        "  background-color: rgba(240, 240, 240, 220);"
        "  border: 2px solid #666666;"
        "  border-radius: 6px;"
        "  padding: 6px 12px;"
        "  font-size: 11px;"
        "  font-weight: bold;"
        "  color: #333333;"
        "}"
        "QPushButton:hover {"
        "  background-color: rgba(255, 255, 255, 240);"
        "  border: 2px solid #444444;"
        "  color: #222222;"
        "}"
        "QPushButton:pressed {"
        "  background-color: rgba(200, 200, 200, 220);"
        "  border: 2px solid #555555;"
        "}"
    );

    // Style the visibility button similarly
    m_visibilityButton->setStyleSheet(
        "QToolButton {"
        "  background-color: rgba(240, 240, 240, 220);"
        "  border: 2px solid #666666;"
        "  border-radius: 6px;"
        "  padding: 4px 8px;"
        "  font-size: 11px;"
        "  font-weight: bold;"
        "  color: #333333;"
        "}"
        "QToolButton:hover {"
        "  background-color: rgba(255, 255, 255, 240);"
        "  border: 2px solid #444444;"
        "  color: #222222;"
        "}"
    );

    // Connect the button to the toggle function
    connect(m_viewModeOverlayButton, &QPushButton::clicked, this, &MainWindow::toggleViewMode);

    // Connect visibility actions
    connect(m_showChuckAction, &QAction::toggled, this, &MainWindow::handleShowChuckToggled);
    connect(m_showRawMaterialAction, &QAction::toggled, this, &MainWindow::handleShowRawMaterialToggled);
    connect(m_showToolpathsAction, &QAction::toggled, this, &MainWindow::handleShowToolpathsToggled);
    connect(m_showPartAction, &QAction::toggled, this, &MainWindow::handleShowPartToggled);

    // Connect to view mode changes to update button text
    connect(m_3dViewer, &OpenGL3DWidget::viewModeChanged, this, &MainWindow::updateViewModeOverlayButton);

    // These buttons are now part of the regular layout
    qDebug() << "View mode controls created in MainWindow";
}

void MainWindow::updateViewModeOverlayButton()
{
    if (!m_viewModeOverlayButton || !m_3dViewer) {
        return;
    }
    
    // Update button text based on current view mode
    ViewMode currentMode = m_3dViewer->getViewMode();
    if (currentMode == ViewMode::Mode3D) {
        m_viewModeOverlayButton->setText("Switch to Lathe View");
    } else {
        m_viewModeOverlayButton->setText("Switch to 3D View");
    }
    
    // No further positioning needed when part of the layout
}

// New slot implementations for Setup Configuration Panel
void MainWindow::handleStepFileSelected(const QString& filePath)
{
    if (filePath.isEmpty()) {
        statusBar()->showMessage(tr("No file selected"), 2000);
        return;
    }
    
    statusBar()->showMessage(tr("Loading STEP file..."), 2000);
    
    if (m_outputWindow) {
        m_outputWindow->append(QString("Loading STEP file: %1").arg(filePath));
    }
    
    // Load the STEP file using workspace controller - same logic as original openStepFile()
    if (m_stepLoader && m_workspaceController && m_workspaceController->isInitialized()) {
        TopoDS_Shape shape = m_stepLoader->loadStepFile(filePath.toStdString());
        
        if (m_stepLoader->isValid() && !shape.IsNull()) {
            // Clear previous workpieces (workspace controller handles this cleanly)
            m_workspaceController->clearWorkpieces();
            
            // Add workpiece through workspace controller (handles full workflow)
            bool success = m_workspaceController->addWorkpiece(shape);
            
            if (success) {
                statusBar()->showMessage(tr("STEP file loaded and processed successfully"), 3000);
                if (m_outputWindow) {
                    m_outputWindow->append("STEP file loaded as workpiece and processed by workspace controller.");
                }
                
                // Fit view to show all content
                if (m_3dViewer) {
                    m_3dViewer->fitAll();
                }

                if (m_toolpathTimeline) {
                    m_toolpathTimeline->clearToolpaths();
                    QStringList ops = {"Contouring", "Threading", "Chamfering", "Parting"};
                    for (const QString& op : ops) {
                        m_toolpathTimeline->addToolpath(op, op, "Default Tool");
                    }
                }

                // Immediately apply part and material setup parameters
                if (m_setupConfigPanel) {
                    double dist = m_setupConfigPanel->getDistanceToChuck();
                    double rawDia = m_setupConfigPanel->getRawDiameter();
                    bool flip = m_setupConfigPanel->isOrientationFlipped();
                    m_workspaceController->applyPartLoadingSettings(dist, rawDia, flip);
                }
            } else {
                QString errorMsg = "Failed to process workpiece through workspace controller";
                statusBar()->showMessage(errorMsg, 5000);
                if (m_outputWindow) {
                    m_outputWindow->append(errorMsg);
                }
            }
        } else {
            QString errorMsg = QString("Failed to load STEP file: %1")
                                     .arg(QString::fromStdString(m_stepLoader->getLastError()));
            statusBar()->showMessage(errorMsg, 5000);
            if (m_outputWindow) {
                m_outputWindow->append(errorMsg);
            }
            QMessageBox::warning(this, tr("Error Loading STEP File"), errorMsg);
        }
    } else {
        QString errorMsg = "Workspace controller not initialized";
        statusBar()->showMessage(errorMsg, 5000);
        if (m_outputWindow) {
            m_outputWindow->append(errorMsg);
        }
    }
}

void MainWindow::handleSetupConfigurationChanged()
{
    if (!m_setupConfigPanel || !m_workspaceController) {
        return;
    }

    // Update facing allowance parameter in raw material manager
    double facingAllowance = m_setupConfigPanel->getFacingAllowance();
    RawMaterialManager* rm = m_workspaceController->getRawMaterialManager();
    if (rm) {
        rm->setFacingAllowance(facingAllowance);
    }

    // Recalculate raw material length using current diameter to reflect new allowance
    if (rm && rm->isRawMaterialDisplayed()) {
        double currentDiam = rm->getCurrentDiameter();
        if (currentDiam > 0.0) {
            m_workspaceController->updateRawMaterialDiameter(currentDiam);
        }
    }
}

void MainWindow::handleMaterialTypeChanged(IntuiCAM::GUI::MaterialType material)
{
    // Placeholder
}

void MainWindow::handleRawMaterialDiameterChanged(double diameter)
{
    if (!m_workspaceController || !m_workspaceController->isInitialized()) {
        return;
    }
    
    statusBar()->showMessage(tr("Updating raw material diameter: %1 mm").arg(diameter), 2000);
    
    if (m_outputWindow) {
        m_outputWindow->append(QString("Updating raw material diameter: %1 mm").arg(diameter));
    }
    
    bool success = m_workspaceController->updateRawMaterialDiameter(diameter);
    if (!success) {
        statusBar()->showMessage(tr("Failed to update raw material diameter"), 3000);
        if (m_outputWindow) {
            m_outputWindow->append("Failed to update raw material diameter");
        }
    } else {
        if (m_outputWindow) {
            m_outputWindow->append("Raw material diameter updated successfully");
        }
    }
}

void MainWindow::handleManualAxisSelectionRequested()
{
    if (!m_workspaceController || !m_3dViewer) {
        statusBar()->showMessage(tr("Error: Cannot start axis selection mode"), 3000);
        return;
    }
    
    // Enable selection mode in the 3D viewer
    m_3dViewer->setSelectionMode(true);
    
    // Inform the user
    statusBar()->showMessage(tr("Select a cylindrical surface or circular edge in the 3D view"), 5000);
    
    if (m_outputWindow) {
        m_outputWindow->append("Axis selection mode enabled. Please select a cylindrical surface or circular edge in the 3D view.");
    }
}

void MainWindow::handleThreadFaceSelectionRequested()
{
<<<<<<< HEAD
    if (!m_3dViewer || !m_workspaceController) {
=======
    if (!m_3dViewer) {
>>>>>>> 752910df
        return;
    }
    m_selectingThreadFace = true;
    m_3dViewer->setSelectionMode(true);
    statusBar()->showMessage(tr("Select a cylindrical face for threading"), 5000);
<<<<<<< HEAD
    highlightThreadCandidateFaces();
=======
>>>>>>> 752910df
    if (m_outputWindow)
        m_outputWindow->append("Thread face selection mode enabled");
}

void MainWindow::handleThreadFaceSelected(const TopoDS_Shape& face)
{
<<<<<<< HEAD
    clearThreadCandidateHighlights();
    if (!m_3dViewer || !m_workspaceController) {
        return;
    }

    m_currentThreadFaceLocal = face;
    updateHighlightedThreadFace();
=======
    if (m_3dViewer) {
        Handle(AIS_Shape) ais = new AIS_Shape(face);
        m_3dViewer->getContext()->Display(ais, AIS_Shaded, 0, false);
        Handle(Prs3d_Drawer) drawer = new Prs3d_Drawer();
        drawer->SetColor(Quantity_NOC_GREEN);
        drawer->SetTransparency(Standard_ShortReal(0.3));
        m_3dViewer->getContext()->HilightWithColor(ais, drawer, Standard_False);
        m_3dViewer->update();
    }
>>>>>>> 752910df
}

void MainWindow::handleOperationToggled(const QString& operationName, bool enabled)
{
    if (m_outputWindow) {
        m_outputWindow->append(QString("Operation %1 %2").arg(operationName)
                               .arg(enabled ? "enabled" : "disabled"));
    }

    if (m_toolpathTimeline) {
        int idx = -1;
        if (operationName == "Contouring") idx = 0;
        else if (operationName == "Threading") idx = 1;
        else if (operationName == "Chamfering") idx = 2;
        else if (operationName == "Parting") idx = 3;

        if (idx >= 0)
            m_toolpathTimeline->setToolpathEnabled(idx, enabled);
    }
}


void MainWindow::handleAutomaticToolpathGeneration()
{
    if (!m_toolpathGenerationController) {
        if (m_outputWindow) {
            m_outputWindow->append("Error: Toolpath generation controller not initialized");
        }
        statusBar()->showMessage("Error: Toolpath generation controller not initialized", 3000);
        return;
    }
    
    // First, connect the toolpath controller to the UI for progress updates
    if (m_outputWindow) {
        m_toolpathGenerationController->connectStatusText(m_outputWindow);
    }
    
    // Get required parameters from workspace components
    double rawDiameter = 0.0;
    double distanceToChuck = 0.0;
    bool orientationFlipped = false;
    
    // Get raw material diameter if available
    if (m_workspaceController && m_workspaceController->getRawMaterialManager()) {
        rawDiameter = m_workspaceController->getRawMaterialManager()->getCurrentDiameter();
    }
    
    // Get part shape if available
    TopoDS_Shape partShape;
    QString stepFilePath;
    
    // Check if we have a valid raw material diameter
    if (rawDiameter <= 0.0) {
        if (m_outputWindow) {
            m_outputWindow->append("Warning: No valid raw material diameter detected. Using default value of 50mm.");
        }
        rawDiameter = 50.0; // Default value
    }
    
    // Create request with appropriate parameters
    IntuiCAM::GUI::ToolpathGenerationController::GenerationRequest request;
    request.rawDiameter = rawDiameter;
    request.distanceToChuck = distanceToChuck;
    request.orientationFlipped = orientationFlipped;
    request.partShape = partShape;
    request.stepFilePath = stepFilePath;
    
    // Set enabled operations (for demo, enable roughing)
    request.enabledOperations = QStringList() << "Roughing";
    
    // Set operation allowances
    request.facingAllowance = 0.5;
    request.roughingAllowance = 0.5;
    request.finishingAllowance = 0.2;
    request.partingWidth = 3.0;
    
    // Set quality parameters
    request.tolerance = 0.01;
    
    // Generate the toolpaths
    m_toolpathGenerationController->generateToolpaths(request);
    
    if (m_outputWindow) {
        m_outputWindow->append("Initiated toolpath generation for roughing operation");
    }
    statusBar()->showMessage("Generating roughing toolpath...", 3000);
}

// Toolpath generation handler implementations
void MainWindow::handleToolpathGenerationStarted()
{
    statusBar()->showMessage("Toolpath generation started...", 2000);
    
    if (m_outputWindow) {
        m_outputWindow->append("Toolpath generation started");
    }
}

void MainWindow::handleToolpathProgressUpdated(int percentage, const QString& statusMessage)
{
    statusBar()->showMessage(QString("Toolpath generation: %1% - %2").arg(percentage).arg(statusMessage), 1000);
}

void MainWindow::handleToolpathOperationCompleted(const QString& operationName, bool success, const QString& message)
{
    QString statusMsg = QString("%1 operation %2: %3")
                        .arg(operationName)
                        .arg(success ? "completed" : "failed")
                        .arg(message);
    
    statusBar()->showMessage(statusMsg, 2000);
    
    // If the operation was successful, update the toolpath timeline
    if (success && m_toolpathTimeline) {
        // Add the toolpath to the timeline if it doesn't exist
        int existingIndex = -1;
        for (int i = 0; i < m_toolpathTimeline->getToolpathCount(); ++i) {
            if (m_toolpathTimeline->getToolpathName(i).contains(operationName, Qt::CaseInsensitive)) {
                existingIndex = i;
                break;
            }
        }
        
        if (existingIndex == -1) {
            // Add new toolpath entry
            QString toolName = "Default Tool"; // In a real implementation, get this from the tool manager
            m_toolpathTimeline->addToolpath(operationName, operationName, toolName);
        }
    }
}

void MainWindow::handleToolpathGenerationCompleted()
{
    statusBar()->showMessage("Toolpath generation completed successfully", 3000);
    
    // Switch to 3D view if we're not already there
    m_tabWidget->setCurrentIndex(1); // Setup tab
    
    // Fit all to make sure the toolpaths are visible
    if (m_3dViewer) {
        m_3dViewer->fitAll();
    }
}

void MainWindow::handleToolpathGenerationError(const QString& errorMessage)
{
    statusBar()->showMessage(QString("Error: %1").arg(errorMessage), 5000);
    
    QMessageBox::warning(this, tr("Toolpath Generation Error"), errorMessage);
}

// Empty implementations for workspace event handlers
void MainWindow::handleWorkspaceError(const QString& source, const QString& message)
{
    // Placeholder
    if (m_outputWindow) {
        m_outputWindow->append(QString("Error from %1: %2").arg(source, message));
    }
    statusBar()->showMessage(tr("Error: ") + message, 3000);
}

void MainWindow::handleChuckInitialized()
{
    // Placeholder
}

void MainWindow::handleWorkpieceWorkflowCompleted(double diameter, double rawMaterialDiameter)
{
    // Placeholder
}

void MainWindow::handleChuckCenterlineDetected(const gp_Ax1& axis)
{
    // Placeholder
}

void MainWindow::handleMultipleCylindersDetected(const QVector<CylinderInfo>& cylinders)
{
    // Placeholder
}

void MainWindow::handleCylinderAxisSelected(int index, const CylinderInfo& cylinderInfo)
{
    // Placeholder
}

void MainWindow::handleManualAxisSelected(double diameter, const gp_Ax1& axis)
{
    if (!m_workspaceController || !m_setupConfigPanel) {
        return;
    }

    // Reapply part setup parameters so that manual axis selection behaves the
    // same as initial part loading
    double dist = m_setupConfigPanel->getDistanceToChuck();
    double rawDia = m_setupConfigPanel->getRawDiameter();
    bool flip = m_setupConfigPanel->isOrientationFlipped();

    m_workspaceController->applyPartLoadingSettings(dist, rawDia, flip);

    if (m_outputWindow) {
        m_outputWindow->append("Manual axis selected - reapplied part setup parameters");
    }
}

void MainWindow::handleRawMaterialCreated(double diameter, double length)
{
    if (m_setupConfigPanel) {
        m_setupConfigPanel->updateRawMaterialLength(length);
    }

    statusBar()->showMessage(tr("Raw material length: %1 mm").arg(length), 2000);

    if (m_outputWindow) {
        m_outputWindow->append(QString("Raw material created - diameter: %1 mm, length: %2 mm")
                                   .arg(diameter)
                                   .arg(length));
    }
}

// Part loading panel handlers
void MainWindow::handlePartLoadingDistanceChanged(double distance)
{
    if (!m_workspaceController || !m_workspaceController->isInitialized()) {
        return;
    }
    
    statusBar()->showMessage(tr("Updating distance to chuck: %1 mm").arg(distance), 2000);
    
    if (m_outputWindow) {
        m_outputWindow->append(QString("Updating distance to chuck: %1 mm").arg(distance));
    }
    
    bool success = m_workspaceController->updateDistanceToChuck(distance);
    if (!success) {
        statusBar()->showMessage(tr("Failed to update distance to chuck"), 3000);
        if (m_outputWindow) {
            m_outputWindow->append("Failed to update distance to chuck");
        }
    } else {
        if (m_outputWindow) {
            m_outputWindow->append("Distance to chuck updated successfully");
        }
    }
}

void MainWindow::handlePartLoadingDiameterChanged(double diameter)
{
    if (!m_workspaceController || !m_workspaceController->isInitialized()) {
        return;
    }
    
    statusBar()->showMessage(tr("Updating raw material diameter: %1 mm").arg(diameter), 2000);
    
    if (m_outputWindow) {
        m_outputWindow->append(QString("Updating raw material diameter: %1 mm").arg(diameter));
    }
    
    bool success = m_workspaceController->updateRawMaterialDiameter(diameter);
    if (!success) {
        statusBar()->showMessage(tr("Failed to update raw material diameter"), 3000);
        if (m_outputWindow) {
            m_outputWindow->append("Failed to update raw material diameter");
        }
    } else {
        if (m_outputWindow) {
            m_outputWindow->append("Raw material diameter updated successfully");
        }
    }
}

void MainWindow::handlePartLoadingOrientationFlipped(bool flipped)
{
    if (!m_workspaceController || !m_workspaceController->isInitialized()) {
        return;
    }
    
    statusBar()->showMessage(flipped ? tr("Flipping part orientation") : tr("Restoring part orientation"), 2000);
    
    if (m_outputWindow) {
        m_outputWindow->append(flipped ? "Flipping part orientation" : "Restoring part orientation");
    }
    
    bool success = m_workspaceController->flipWorkpieceOrientation(flipped);
    if (!success) {
        statusBar()->showMessage(tr("Failed to change part orientation"), 3000);
        if (m_outputWindow) {
            m_outputWindow->append("Failed to change part orientation");
        }
    } else {
        if (m_outputWindow) {
            m_outputWindow->append("Part orientation changed successfully");
        }
    }
}

void MainWindow::handlePartLoadingCylinderChanged(int index)
{
    // Placeholder
}

void MainWindow::handlePartLoadingManualSelection()
{
    // Placeholder
}

void MainWindow::handlePartLoadingReprocess()
{
    // Placeholder
}

// 3D viewer handlers
void MainWindow::handleShapeSelected(const TopoDS_Shape& shape, const gp_Pnt& clickPoint)
{
    // Only process selection if the 3D viewer is in selection mode
    if (m_3dViewer && m_3dViewer->isSelectionModeActive()) {
        if (m_selectingThreadFace) {
<<<<<<< HEAD
=======
            m_3dViewer->setSelectionMode(false);
            m_selectingThreadFace = false;

>>>>>>> 752910df
            if (shape.ShapeType() == TopAbs_FACE) {
                TopoDS_Face face = TopoDS::Face(shape);
                BRepAdaptor_Surface surf(face);
                if (surf.GetType() == GeomAbs_Cylinder) {
                    if (m_setupConfigPanel) {
<<<<<<< HEAD
                        // Store local coordinates of the face
                        gp_Trsf currentTrsf = m_workspaceController->getWorkpieceManager()->getCurrentTransformation();
                        BRepBuilderAPI_Transform inv(currentTrsf.Inverted());
                        TopoDS_Shape localFace = face.Moved(inv);
                        m_setupConfigPanel->addSelectedThreadFace(localFace);
                        handleThreadFaceSelected(localFace);
                    }
                    m_selectingThreadFace = false;
                    m_3dViewer->setSelectionMode(false);
                    return;
                } else {
                    statusBar()->showMessage(tr("Selected face is not cylindrical"), 3000);
                    return; // remain in selection mode
                }
            }

            // Clicked on something that's not a face -> cancel
            m_selectingThreadFace = false;
            m_3dViewer->setSelectionMode(false);
            clearThreadCandidateHighlights();
=======
                        m_setupConfigPanel->addSelectedThreadFace(face);
                        handleThreadFaceSelected(face);
                    }
                    return;
                }
            }

            statusBar()->showMessage(tr("Invalid selection for thread face"), 3000);
>>>>>>> 752910df
            return;
        }
        if (!m_workspaceController) {
            statusBar()->showMessage(tr("Error: Workspace controller not initialized"), 3000);
            m_3dViewer->setSelectionMode(false); // Disable selection mode
            return;
        }
        
        // Process the selection with the workspace controller
        bool success = m_workspaceController->processManualAxisSelection(shape, clickPoint);
        
        if (success) {
            statusBar()->showMessage(tr("Axis selected successfully"), 3000);
            if (m_outputWindow) {
                m_outputWindow->append("Rotational axis selected successfully");
            }
        } else {
            statusBar()->showMessage(tr("Failed to extract axis from selection. Try selecting a cylindrical face or circular edge."), 5000);
            if (m_outputWindow) {
                m_outputWindow->append("Failed to extract axis. Please try selecting a different cylindrical face or circular edge.");
            }
        }
        
        // Disable selection mode after processing
        m_3dViewer->setSelectionMode(false);
    }
}

void MainWindow::initializeWorkspace()
{
    if (m_workspaceController && m_3dViewer) {
        // Get the context from the viewer and initialize workspace controller
        Handle(AIS_InteractiveContext) context = m_3dViewer->getContext();
        
        if (!context.IsNull()) {
            m_workspaceController->initialize(context, m_stepLoader);
            if (m_outputWindow) {
                m_outputWindow->append("Workspace controller initialized successfully");
            }
            
            // Setup connections for workspace events
            connect(m_workspaceController, &WorkspaceController::chuckInitialized,
                    this, &MainWindow::handleChuckInitialized);
            connect(m_workspaceController, &WorkspaceController::chuckCenterlineDetected,
                    this, &MainWindow::handleChuckCenterlineDetected);
            connect(m_workspaceController, &WorkspaceController::multipleCylindersDetected,
                    this, &MainWindow::handleMultipleCylindersDetected);
            connect(m_workspaceController, &WorkspaceController::cylinderAxisSelected,
                    this, &MainWindow::handleCylinderAxisSelected);
            connect(m_workspaceController, &WorkspaceController::workpieceWorkflowCompleted,
                    this, &MainWindow::handleWorkpieceWorkflowCompleted);
            connect(m_workspaceController, &WorkspaceController::manualAxisSelected,
                    this, &MainWindow::handleManualAxisSelected);
            
            // Connect raw material creation for length updates
            if (m_workspaceController->getRawMaterialManager()) {
                connect(m_workspaceController->getRawMaterialManager(), &RawMaterialManager::rawMaterialCreated,
                        this, &MainWindow::handleRawMaterialCreated);
            }
            
            // Enable auto-fit for initial file loading, but disable for parameter updates
            m_3dViewer->setAutoFitEnabled(true);
            
            // Automatically load the chuck
            QString chuckFilePath = "C:/Users/nikla/Downloads/three_jaw_chuck.step";
            bool chuckSuccess = m_workspaceController->initializeChuck(chuckFilePath);
            if (chuckSuccess) {
                if (m_outputWindow) {
                    m_outputWindow->append("Chuck loaded successfully from: " + chuckFilePath);
                }
                statusBar()->showMessage("Workspace and chuck ready", 2000);
            } else {
                if (m_outputWindow) {
                    m_outputWindow->append("Warning: Failed to load chuck from: " + chuckFilePath);
                }
                statusBar()->showMessage("Workspace ready (chuck not loaded)", 3000);
            }
        } else {
            statusBar()->showMessage("Failed to get viewer context", 3000);
        }
    }
}

void MainWindow::handleToolpathSelected(int index)
{
    if (m_outputWindow) {
        m_outputWindow->append(QString("Selected toolpath at index %1").arg(index));
    }
    
    // Here you would typically highlight the selected toolpath in the 3D viewer
    statusBar()->showMessage(tr("Selected toolpath %1").arg(index + 1), 2000);

    if (m_toolpathTimeline && m_setupConfigPanel && index >= 0) {
        QString opType = m_toolpathTimeline->getToolpathType(index);
        m_setupConfigPanel->focusOperationTab(opType);
    }
}

void MainWindow::handleToolpathParametersRequested(int index, const QString& operationType)
{
    Q_UNUSED(index);
    if (m_setupConfigPanel)
        m_setupConfigPanel->focusOperationTab(operationType);
}

void MainWindow::handleAddToolpathRequested(const QString& operationType)
{
    // NOTE: This method is no longer directly connected to the toolpathTimeline's addToolpathRequested signal
    // as it was causing duplicate operations to be added. The signal is now exclusively handled by
    // ToolpathGenerationController. This method is kept for potential future use or manual invocation.
    
    // In a real implementation, this would create a new toolpath operation
    // and add it to the workspace controller
    
    // For now, just add it to the timeline
    QString operationName = tr("%1 #%2").arg(operationType).arg(m_toolpathTimeline->getToolpathCount() + 1);
    QString toolName = "Default Tool"; // In a real implementation, get this from the tool manager
    
    int newIndex = m_toolpathTimeline->addToolpath(operationName, operationType, toolName);
    
    if (m_outputWindow) {
        m_outputWindow->append(QString("Added new %1 toolpath at index %2")
                              .arg(operationType)
                              .arg(newIndex));
    }
    
    // Automatically open the parameter dialog for the new toolpath
    handleToolpathParametersRequested(newIndex, operationType);
}

void MainWindow::handleRemoveToolpathRequested(int index)
{
    // In a real implementation, this would remove the toolpath from the workspace controller
    
    // For now, just remove it from the timeline
    m_toolpathTimeline->removeToolpath(index);
    
    if (m_outputWindow) {
        m_outputWindow->append(QString("Removed toolpath at index %1").arg(index));
    }
}

void MainWindow::handleToolpathReordered(int fromIndex, int toIndex)
{
    // In a real implementation, this would reorder the toolpaths in the workspace controller
    
    if (m_outputWindow) {
        m_outputWindow->append(QString("Reordered toolpath from index %1 to %2")
                              .arg(fromIndex)
                              .arg(toIndex));
    }
    
    // For now, just log the request - in a real implementation we would
    // need to move the actual toolpath data and update the timeline
    statusBar()->showMessage(tr("Reordering toolpaths is not yet implemented"), 2000);
}

void MainWindow::handleToolpathEnabledChanged(int index, bool enabled)
{
    if (!m_setupConfigPanel || !m_toolpathTimeline)
        return;

    QString opType = m_toolpathTimeline->getToolpathType(index);
    if (opType.isEmpty()) {
        switch (index) {
        case 0: opType = "Contouring"; break;
        case 1: opType = "Threading"; break;
        case 2: opType = "Chamfering"; break;
        case 3: opType = "Parting"; break;
        default: break;
        }
    }

    if (!opType.isEmpty()) {
        m_setupConfigPanel->setOperationEnabled(opType, enabled);
    }
}

// Add this method to log messages to the output window
void MainWindow::logToOutput(const QString& message)
{
    if (m_outputWindow) {
        m_outputWindow->append(message);
    }
}

void MainWindow::setupUiConnections()
{
    // Connect WorkpieceManager to ToolpathManager
    if (m_toolpathManager && m_workpieceManager) {
        m_toolpathManager->setWorkpieceManager(m_workpieceManager);
        
        // Connect workpiece transformation signals to update toolpaths
        connect(m_workpieceManager, &WorkpieceManager::workpieceTransformed, 
                m_toolpathManager, &ToolpathManager::applyWorkpieceTransformationToToolpaths);
    }
    
    // Connect workpiece position changes to toolpath updates
    if (m_workspaceController && m_toolpathManager) {
        // Connect using a direct connection to ensure immediate update
        connect(m_workspaceController, &WorkspaceController::workpiecePositionChanged,
                this, [this](double distance) {
                    // Ensure toolpaths update when workpiece position changes
                    if (m_toolpathManager) {
                        qDebug() << "MainWindow: Workpiece position changed to" << distance << "mm, updating toolpaths";
                        
                        // Force toolpath update with current workpiece transformation
                        QTimer::singleShot(100, [this]() {
                            if (m_toolpathManager) {
                                m_toolpathManager->applyWorkpieceTransformationToToolpaths();
                                qDebug() << "MainWindow: Applied toolpath transformations after position change";
                            }
                        });
                    }
                }, Qt::DirectConnection);
    }
    
    // Connect to the toolpath generation controller
    if (m_toolpathGenerationController) {
        connect(m_toolpathGenerationController, &IntuiCAM::GUI::ToolpathGenerationController::generationStarted,
                this, &MainWindow::handleToolpathGenerationStarted);
        
        connect(m_toolpathGenerationController, &IntuiCAM::GUI::ToolpathGenerationController::progressUpdated,
                this, &MainWindow::handleToolpathProgressUpdated);
        
        connect(m_toolpathGenerationController, &IntuiCAM::GUI::ToolpathGenerationController::operationCompleted,
                this, &MainWindow::handleToolpathOperationCompleted);
        
        connect(m_toolpathGenerationController, &IntuiCAM::GUI::ToolpathGenerationController::generationCompleted,
                this, &MainWindow::handleToolpathGenerationCompleted);
        
        connect(m_toolpathGenerationController, &IntuiCAM::GUI::ToolpathGenerationController::errorOccurred,
                this, &MainWindow::handleToolpathGenerationError);
    }
}

void MainWindow::handleShowChuckToggled(bool checked)
{
    if (!m_workspaceController) {
        return;
    }

    ChuckManager* chuckMgr = m_workspaceController->getChuckManager();
    if (!chuckMgr) {
        return;
    }

    if (checked) {
        if (chuckMgr->isChuckLoaded()) {
            chuckMgr->setChuckVisible(true);
            statusBar()->showMessage(tr("Chuck displayed"), 2000);
        } else {
            bool success = m_workspaceController->initializeChuck(m_defaultChuckFilePath);
            statusBar()->showMessage(success ? tr("Chuck loaded and displayed") : tr("Failed to load chuck"), 3000);
            if (!success) {
                m_showChuckAction->setChecked(false);
            }
        }
    } else {
        chuckMgr->setChuckVisible(false);
        statusBar()->showMessage(tr("Chuck hidden"), 2000);
    }

    // Log action
    if (m_outputWindow) {
        m_outputWindow->append(QString("Chuck visibility toggled: %1").arg(checked ? "Visible" : "Hidden"));
    }
}

void MainWindow::handleShowRawMaterialToggled(bool checked)
{
    if (!m_workspaceController) {
        return;
    }

    RawMaterialManager* rm = m_workspaceController->getRawMaterialManager();
    if (!rm) {
        return;
    }

    if (checked) {
        rm->setRawMaterialVisible(true);
        statusBar()->showMessage(tr("Raw material displayed"), 2000);
    } else {
        rm->setRawMaterialVisible(false);
        statusBar()->showMessage(tr("Raw material hidden"), 2000);
    }

    if (m_outputWindow) {
        m_outputWindow->append(QString("Raw material visibility toggled: %1").arg(checked ? "Visible" : "Hidden"));
    }
}

void MainWindow::handleShowToolpathsToggled(bool checked)
{
    if (!m_toolpathManager) {
        return;
    }

    m_toolpathManager->setAllToolpathsVisible(checked);
    statusBar()->showMessage(checked ? tr("Toolpaths displayed") : tr("Toolpaths hidden"), 2000);

    if (m_outputWindow) {
        m_outputWindow->append(QString("Toolpath visibility toggled: %1").arg(checked ? "Visible" : "Hidden"));
    }
}

void MainWindow::handleShowPartToggled(bool checked)
{
    if (!m_workpieceManager) {
        return;
    }

    m_workpieceManager->setWorkpiecesVisible(checked);
    statusBar()->showMessage(checked ? tr("Part displayed") : tr("Part hidden"), 2000);

    if (m_outputWindow) {
        m_outputWindow->append(QString("Part visibility toggled: %1").arg(checked ? "Visible" : "Hidden"));
    }
}

void MainWindow::highlightThreadCandidateFaces()
{
    clearThreadCandidateHighlights();
    if (!m_workspaceController || !m_3dViewer)
        return;

    Handle(AIS_InteractiveContext) ctx = m_3dViewer->getContext();
    TopoDS_Shape part = m_workspaceController->getPartShape();
    gp_Trsf trsf = m_workspaceController->getWorkpieceManager()->getCurrentTransformation();

    for (TopExp_Explorer exp(part, TopAbs_FACE); exp.More(); exp.Next()) {
        TopoDS_Face f = TopoDS::Face(exp.Current());
        BRepAdaptor_Surface surf(f);
        if (surf.GetType() == GeomAbs_Cylinder) {
            TopoDS_Shape global = f.Moved(trsf);
            Handle(AIS_Shape) ais = new AIS_Shape(global);
            ctx->Display(ais, AIS_Shaded, 0, false);
            Handle(Prs3d_Drawer) dr = new Prs3d_Drawer();
            dr->SetColor(Quantity_NOC_LIGHTBLUE);
            dr->SetTransparency(Standard_ShortReal(0.6));
            ctx->HilightWithColor(ais, dr, Standard_False);
            ctx->Deactivate(ais);
            m_candidateThreadFaces.append(ais);
        }
    }
    m_3dViewer->updateView();
}

void MainWindow::clearThreadCandidateHighlights()
{
    if (!m_3dViewer)
        return;
    Handle(AIS_InteractiveContext) ctx = m_3dViewer->getContext();
    for (const Handle(AIS_Shape)& ais : m_candidateThreadFaces) {
        if (!ais.IsNull()) {
            ctx->Unhilight(ais, Standard_False);
            ctx->Remove(ais, Standard_False);
        }
    }
    m_candidateThreadFaces.clear();
    m_3dViewer->updateView();
}

void MainWindow::updateHighlightedThreadFace()
{
    if (!m_3dViewer || m_currentThreadFaceLocal.IsNull() || !m_workspaceController)
        return;

    Handle(AIS_InteractiveContext) ctx = m_3dViewer->getContext();
    if (!m_currentThreadFaceAIS.IsNull()) {
        ctx->Remove(m_currentThreadFaceAIS, Standard_False);
    }
    gp_Trsf trsf = m_workspaceController->getWorkpieceManager()->getCurrentTransformation();
    TopoDS_Shape global = m_currentThreadFaceLocal.Moved(trsf);
    m_currentThreadFaceAIS = new AIS_Shape(global);
    ctx->Display(m_currentThreadFaceAIS, AIS_Shaded, 0, false);
    Handle(Prs3d_Drawer) dr = new Prs3d_Drawer();
    dr->SetColor(Quantity_NOC_GREEN);
    dr->SetTransparency(Standard_ShortReal(0.3));
    ctx->HilightWithColor(m_currentThreadFaceAIS, dr, Standard_False);
    m_3dViewer->updateView();
}

void MainWindow::handleWorkpieceTransformed()
{
    if (m_selectingThreadFace) {
        highlightThreadCandidateFaces();
    }
    updateHighlightedThreadFace();
}<|MERGE_RESOLUTION|>--- conflicted
+++ resolved
@@ -48,11 +48,8 @@
 #include <AIS_Shape.hxx>
 #include <Prs3d_Drawer.hxx>
 #include <BRepAdaptor_Surface.hxx>
-<<<<<<< HEAD
 #include <BRepBuilderAPI_Transform.hxx>
 #include <TopExp_Explorer.hxx>
-=======
->>>>>>> 752910df
 
 MainWindow::MainWindow(QWidget *parent)
     : QMainWindow(parent)
@@ -322,13 +319,10 @@
                 this, &MainWindow::handleThreadFaceSelectionRequested);
         connect(m_setupConfigPanel, &IntuiCAM::GUI::SetupConfigurationPanel::threadFaceSelected,
                 this, &MainWindow::handleThreadFaceSelected);
-<<<<<<< HEAD
         if (m_workspaceController) {
             connect(m_workspaceController->getWorkpieceManager(), &WorkpieceManager::workpieceTransformed,
                     this, &MainWindow::handleWorkpieceTransformed);
         }
-=======
->>>>>>> 752910df
         connect(m_setupConfigPanel, &IntuiCAM::GUI::SetupConfigurationPanel::automaticToolpathGenerationRequested,
                 this, &MainWindow::handleAutomaticToolpathGeneration);
         connect(m_setupConfigPanel, &IntuiCAM::GUI::SetupConfigurationPanel::operationToggled,
@@ -1439,27 +1433,20 @@
 
 void MainWindow::handleThreadFaceSelectionRequested()
 {
-<<<<<<< HEAD
     if (!m_3dViewer || !m_workspaceController) {
-=======
     if (!m_3dViewer) {
->>>>>>> 752910df
         return;
     }
     m_selectingThreadFace = true;
     m_3dViewer->setSelectionMode(true);
     statusBar()->showMessage(tr("Select a cylindrical face for threading"), 5000);
-<<<<<<< HEAD
     highlightThreadCandidateFaces();
-=======
->>>>>>> 752910df
     if (m_outputWindow)
         m_outputWindow->append("Thread face selection mode enabled");
 }
 
 void MainWindow::handleThreadFaceSelected(const TopoDS_Shape& face)
 {
-<<<<<<< HEAD
     clearThreadCandidateHighlights();
     if (!m_3dViewer || !m_workspaceController) {
         return;
@@ -1467,7 +1454,6 @@
 
     m_currentThreadFaceLocal = face;
     updateHighlightedThreadFace();
-=======
     if (m_3dViewer) {
         Handle(AIS_Shape) ais = new AIS_Shape(face);
         m_3dViewer->getContext()->Display(ais, AIS_Shaded, 0, false);
@@ -1477,7 +1463,6 @@
         m_3dViewer->getContext()->HilightWithColor(ais, drawer, Standard_False);
         m_3dViewer->update();
     }
->>>>>>> 752910df
 }
 
 void MainWindow::handleOperationToggled(const QString& operationName, bool enabled)
@@ -1795,18 +1780,13 @@
     // Only process selection if the 3D viewer is in selection mode
     if (m_3dViewer && m_3dViewer->isSelectionModeActive()) {
         if (m_selectingThreadFace) {
-<<<<<<< HEAD
-=======
             m_3dViewer->setSelectionMode(false);
             m_selectingThreadFace = false;
-
->>>>>>> 752910df
             if (shape.ShapeType() == TopAbs_FACE) {
                 TopoDS_Face face = TopoDS::Face(shape);
                 BRepAdaptor_Surface surf(face);
                 if (surf.GetType() == GeomAbs_Cylinder) {
                     if (m_setupConfigPanel) {
-<<<<<<< HEAD
                         // Store local coordinates of the face
                         gp_Trsf currentTrsf = m_workspaceController->getWorkpieceManager()->getCurrentTransformation();
                         BRepBuilderAPI_Transform inv(currentTrsf.Inverted());
@@ -1826,8 +1806,6 @@
             // Clicked on something that's not a face -> cancel
             m_selectingThreadFace = false;
             m_3dViewer->setSelectionMode(false);
-            clearThreadCandidateHighlights();
-=======
                         m_setupConfigPanel->addSelectedThreadFace(face);
                         handleThreadFaceSelected(face);
                     }
@@ -1836,7 +1814,6 @@
             }
 
             statusBar()->showMessage(tr("Invalid selection for thread face"), 3000);
->>>>>>> 752910df
             return;
         }
         if (!m_workspaceController) {
